--- conflicted
+++ resolved
@@ -92,17 +92,10 @@
 
 class FindScreen(ModalScreen[str]):
     BINDINGS = [
-<<<<<<< HEAD
         Binding("escape", "leave", "Exit dialog"),
         Binding("down", "down", "Move", priority=True),
         Binding("up", "up", "", priority=True),
         Binding("enter", "select_and_leave", priority=True),
-=======
-        Binding("escape", "leave", "Exit"),
-        Binding("down", "down", "Move up", priority=True),
-        Binding("up", "up", "Move down", priority=True),
-        Binding("enter", "select_and_leave", "Select and exit", priority=True),
->>>>>>> 5e3e7dd3
     ]
 
     rows: list[str]
