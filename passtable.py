from __future__ import annotations
from rich.text import Text

from textual import work
from textual.binding import Binding
from textual.containers import Vertical
from textual.css.query import NoMatches
from textual.widgets import (
    DataTable,
)

from typing import Iterator
import os

from cheatsheet import CheatSheet
import passutils
from passutils import PassTuple
from passrow import PassRow, RowCheckbox
from screens import (
    DeleteDialog,
    FindScreen,
    MoveDialog,
    NewEntryDialog,
    NewEntryTuple,
    RenameDialog,
)


class PassTable(DataTable):
    BINDINGS = [
        Binding("n", "new_entry", "Add new password"),
        Binding("d", "delete_entry", "Delete password"),
        Binding("e", "edit_entry", "Edit password"),
        Binding("m", "move_entry", "Move password"),
        Binding("f,/", "find", "Find a password"),
        Binding("p", "copy_password", "Copy password"),
        Binding("u", "copy_username", "Copy username"),
<<<<<<< HEAD
        Binding("space", "select_entry", "Select/deselect", key_display="<spc>"),
        Binding("shift+up", "select_up", "Select many up", key_display="shift+↑"),
        Binding("shift+down", "select_down", "Select many down", key_display="shift+↓"),
        Binding("ctrl+up", "deselect_up", "Deselect many up", key_display="ctrl+↑"),
        Binding(
            "ctrl+down", "deselect_down", "Deselect many down", key_display="ctrl+↓"
        ),
        Binding("escape", "escape", "Deselect all", key_display="<esc>"),
        Binding("a", "select_all", "Select all entries"),
        Binding("r", "reverse_selection", "Reverse selection"),
        Binding("h", "toggle_help", "Toggle help", priority=True),
=======
        Binding("f,/", "find", "Find a password"),
        Binding("R", "rename", "Rename password"),
>>>>>>> 5e3e7dd3
    ]

    def sort_sync_enumerate(self) -> None:
        self.sort(key=lambda row: (row[1], row[2], row[3]))
        self.sync()
        self.update_enumeration()

    def on_mount(self) -> None:
        self.border_title = Text.from_markup("[b][N]ew | [D]elete | [E]dit[/]")
        self.border_subtitle = Text.from_markup(
            "[b][M]ove | [F]ind | [H]elp | [Q]uit[/]"
        )

        self.add_column("", key="checkbox")
        self.add_column("Profile", key="Profile")
        self.add_column("Category", key="Category")
        self.add_column("URL", key="URL")

        self.cursor_type = "row"

        self.sort_sync_enumerate()
        self.set_interval(5, self.sort_sync_enumerate)

<<<<<<< HEAD
    def action_escape(self) -> None:
        try:
            cheatsheet = self.app.query_one(CheatSheet)
            cheatsheet.remove()
        except NoMatches:
            self.deselect_all()

    def action_toggle_help(self) -> None:
        try:
            cheatsheet = self.app.query_one(CheatSheet)
            cheatsheet.remove()
        except NoMatches:
            screen = self.app.query_one("#main-screen", expect_type=Vertical)
            screen.mount(CheatSheet(self.BINDINGS))
=======
    @work
    async def action_rename(self) -> None:
        if self.row_count <= 0:
            return

        pass_tuple = self.current_row.pass_tuple

        new_name = await self.app.push_screen_wait(RenameDialog(pass_tuple))

        if new_name is None:
            return

        if not passutils.rename(pass_tuple, new_name):
            self.notify(
                "Failed to rename the password.",
                title="Renaming fail!",
                severity="error",
            )
            return

        self.notify("Renamed.", title="Success!")
        self.sort_sync_enumerate()
        self.select(str(PassTuple(pass_tuple.profile, pass_tuple.cats, new_name)))
>>>>>>> 5e3e7dd3

    def action_copy_password(self) -> None:
        if self.row_count <= 0:
            return

        return_code = passutils.passcli_copy(self.current_row.pass_tuple, 1)

        if return_code != 0:
            self.notify(
                "Ensure the password field exists.",
                title="Copy failed!",
                severity="error",
            )
        else:
            self.notify(
                f"Password will be cleared in {passutils.get_password_clear_time()} seconds.",
                title="Password copied!",
            )

    def action_copy_username(self) -> None:
        if self.row_count <= 0:
            return

        return_code = passutils.passcli_copy(self.current_row.pass_tuple, 2)

        if return_code != 0:
            self.notify(
                "Ensure the username field exists.",
                title="Copy failed!",
                severity="error",
            )
        else:
            self.notify(
                f"Username will be cleared in {passutils.get_password_clear_time()} seconds.",
                title="Username copied!",
            )

    @work
    async def action_move_entry(self) -> None:
        if self.row_count <= 0:
            return

        move, keep_cats, dst = await self.app.push_screen_wait(
            MoveDialog(self.selected_rows)
        )
        if not move:
            return
        self.move(dst, keep_cats)

    @work
    async def action_new_entry(self) -> None:
        new_entry = await self.app.push_screen_wait(NewEntryDialog())
        if new_entry.create:
            self.insert(new_entry)

    @work
    async def action_find(self) -> None:
        if self.row_count <= 0:
            return

        path = await self.app.push_screen_wait(FindScreen(self.all_rows))
        self.select(path)

    @work
    async def action_delete_entry(self) -> None:
        if self.row_count <= 0:
            return

        if await self.app.push_screen_wait(DeleteDialog(self.selected_rows)):
            self.delete_selected()

    def action_edit_entry(self) -> None:
        if self.row_count <= 0:
            return

        with self.app.suspend():
            passutils.passcli_edit(self.current_row.pass_tuple)

    def deselect_all(self) -> None:
        for row in self.all_rows:
            row.deselect()

        self.force_refresh()

    def action_select_all(self) -> None:
        for row in self.all_rows:
            row.select()

        self.force_refresh()

    def action_reverse_selection(self) -> None:
        for row in self.all_rows:
            row.toggle()

        self.force_refresh()

    def action_select_up(self) -> None:
        if self.row_count <= 0:
            return

        self.current_row.select()
        super().action_cursor_up()
        self.current_row.select()

        self.force_refresh()

    def action_select_down(self) -> None:
        if self.row_count <= 0:
            return

        self.current_row.select()
        super().action_cursor_down()
        self.current_row.select()

        self.force_refresh()

    def action_deselect_up(self) -> None:
        if self.row_count <= 0:
            return

        self.current_row.deselect()
        super().action_cursor_up()
        self.current_row.deselect()

        self.force_refresh()

    def action_deselect_down(self) -> None:
        if self.row_count <= 0:
            return
        self.current_row.deselect()
        super().action_cursor_down()
        self.current_row.deselect()

        self.force_refresh()

    def action_select_entry(self) -> None:
        if self.row_count <= 0:
            return

        self.current_row.toggle()
        self.force_refresh()

    def delete_selected(self) -> None:
        selected_rows = list(self.selected_rows)
        n_fails = 0
        for row in selected_rows:
            n_fails += not passutils.rm(row.pass_tuple)
        if n_fails > 0:
            self.notify(
                f"Failed to remove {n_fails} passwords.",
                title="Removal failure",
                severity="warning",
            )
        else:
            self.notify("Removal succeeded.", title="Success!")

        self.sort_sync_enumerate()

    def select(self, pass_str: str) -> None:
        pass_tuple = PassTuple.from_str(pass_str)
        for row in self.all_rows:
            if row.pass_tuple == pass_tuple:
                print("Matched!")

                self.move_cursor(row=self.get_row_index(row.key))
                return

    def update_enumeration(self) -> None:
        for number, row in enumerate(self.ordered_rows, start=1):
            row.label = Text(str(number), style="#bold", justify="right")

    def force_refresh(self) -> None:
        """Force refresh table."""
        # HACK: Without such increment, the table is refreshed
        # only when focus changes to another column.
        self._update_count += 1
        self.refresh()

    def sync(self) -> None:
        new_passes = passutils.get_categorized_passwords()
        synced_passes = []
        old_passes = list(self.all_rows)
        i, j = 0, 0

        old_cursor = self.cursor_row
        cursor_diff = 0

        while i < len(new_passes) and j < len(old_passes):
            new_tuple = new_passes[i]
            old_pass = old_passes[j]

            if new_tuple < old_pass.pass_tuple:
                synced_passes.append((RowCheckbox(), *new_tuple))
                i += 1
                cursor_diff += 1
            elif new_tuple > old_pass.pass_tuple:
                j += 1
                cursor_diff -= 1
            else:
                synced_passes.append((old_pass.checkbox, *new_tuple))
                i += 1
                j += 1

        while i < len(new_passes):
            synced_passes.append((RowCheckbox(), *new_passes[i]))
            i += 1

        self.clear()
        for row in synced_passes:
            self.add_row(*row)

        self.move_cursor(row=old_cursor + cursor_diff)

    def insert(self, new_entry: NewEntryTuple):
        pass_tuple = PassTuple.from_str(os.path.join(new_entry.prof_cat, new_entry.url))

        if passutils.passcli_insert(pass_tuple, new_entry.username, new_entry.password):
            self.notify(
                "Password insertion succeeded.",
                title="Success!",
            )
        else:
            self.notify(
                "Password insertion failed.",
                title="Insertion failure",
                severity="error",
            )

        self.sort_sync_enumerate()

    def move(self, dst: str, keep_cats: bool) -> None:
        change_list_rows: list[PassRow] = list(self.selected_rows)
        if passutils.move_has_conflicts(self.selected_tuples, dst, keep_cats):
            self.notify(
                "Conflicts detected, resolve them before moving.",
                title="Failed to move passwords",
                severity="error",
            )
            return

        n_fails = 0

        # code repetition to avoid ckecking keep_cats in each iteration
        if keep_cats:
            for row in change_list_rows:
                _, cats, url = row.pass_tuple
                ok = passutils.move(
                    row.pass_tuple,
                    os.path.join(dst, cats),
                )
                n_fails += not ok
                if ok:
                    row.update(PassTuple.from_str(os.path.join(dst, cats, url)))
        else:
            for row in change_list_rows:
                _, cats, url = row.pass_tuple
                ok = passutils.move(row.pass_tuple, dst)
                n_fails += not ok
                if ok:
                    row.update(PassTuple.from_str(os.path.join(dst, url)))

        self.sort_sync_enumerate()

        if n_fails == 0:
            self.notify("Move succeeded.", title="Success!")
        else:
            self.notify(
                f"Failed to move {n_fails} password(s).",
                title="Partial Failure",
                severity="warning",
            )

        self.sort_sync_enumerate()

    @property
    def current_row(self) -> PassRow:
        key = self.coordinate_to_cell_key(self.cursor_coordinate).row_key
        return PassRow(key=key, table=self)

    @property
    def all_rows(self) -> Iterator[PassRow]:
        return map(lambda row: PassRow(table=self, key=row.key), self.ordered_rows)

    @property
    def selected_rows(self) -> Iterator[PassRow]:
        count = 0
        for row in self.all_rows:
            if row.is_selected:
                count += 1
                yield row

        if count == 0:
            yield self.current_row

    @property
    def selected_tuples(self) -> Iterator[PassTuple]:
        count = 0
        for row in self.all_rows:
            if row.is_selected:
                count += 1
                yield row.pass_tuple

        if count == 0:
            yield self.current_row.pass_tuple<|MERGE_RESOLUTION|>--- conflicted
+++ resolved
@@ -33,9 +33,9 @@
         Binding("e", "edit_entry", "Edit password"),
         Binding("m", "move_entry", "Move password"),
         Binding("f,/", "find", "Find a password"),
+        Binding("R", "rename", "Rename password"),
         Binding("p", "copy_password", "Copy password"),
         Binding("u", "copy_username", "Copy username"),
-<<<<<<< HEAD
         Binding("space", "select_entry", "Select/deselect", key_display="<spc>"),
         Binding("shift+up", "select_up", "Select many up", key_display="shift+↑"),
         Binding("shift+down", "select_down", "Select many down", key_display="shift+↓"),
@@ -47,10 +47,6 @@
         Binding("a", "select_all", "Select all entries"),
         Binding("r", "reverse_selection", "Reverse selection"),
         Binding("h", "toggle_help", "Toggle help", priority=True),
-=======
-        Binding("f,/", "find", "Find a password"),
-        Binding("R", "rename", "Rename password"),
->>>>>>> 5e3e7dd3
     ]
 
     def sort_sync_enumerate(self) -> None:
@@ -74,7 +70,6 @@
         self.sort_sync_enumerate()
         self.set_interval(5, self.sort_sync_enumerate)
 
-<<<<<<< HEAD
     def action_escape(self) -> None:
         try:
             cheatsheet = self.app.query_one(CheatSheet)
@@ -89,7 +84,7 @@
         except NoMatches:
             screen = self.app.query_one("#main-screen", expect_type=Vertical)
             screen.mount(CheatSheet(self.BINDINGS))
-=======
+
     @work
     async def action_rename(self) -> None:
         if self.row_count <= 0:
@@ -113,7 +108,6 @@
         self.notify("Renamed.", title="Success!")
         self.sort_sync_enumerate()
         self.select(str(PassTuple(pass_tuple.profile, pass_tuple.cats, new_name)))
->>>>>>> 5e3e7dd3
 
     def action_copy_password(self) -> None:
         if self.row_count <= 0:
